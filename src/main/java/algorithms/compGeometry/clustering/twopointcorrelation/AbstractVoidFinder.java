package algorithms.compGeometry.clustering.twopointcorrelation;

import java.util.Arrays;
import java.util.logging.Logger;

import algorithms.compGeometry.LinesAndAngles;

public abstract class AbstractVoidFinder implements IVoidFinder {

    protected float[] allTwoPointSurfaceDensities = null;

    protected float[] allTwoPointSurfaceDensitiesErrors = null;

    protected int nTwoPointSurfaceDensities = 0;

    protected int[] point1 = null;

    protected int[] point2 = null;

    protected ITwoPointIdentity twoPointIdentities = null;

    protected VoidSampling sampling = null;

    protected Logger log = null;

    protected boolean debug = false;
<<<<<<< HEAD
    
    protected AxisIndexer indexer = null;
 
=======

    protected DoubleAxisIndexer indexer = null;

>>>>>>> 64153b34
    public AbstractVoidFinder() {

    }

    @Override
    public float[] getTwoPointDensities() {
        return allTwoPointSurfaceDensities;
    }

    @Override
    public float[] getTwoPointDensityErrors() {
        return allTwoPointSurfaceDensitiesErrors;
    }

    @Override
    public int getNumberOfTwoPointDensities() {
        return nTwoPointSurfaceDensities;
    }

    public int[] getPoint1() {
        return point1;
    }

    public int[] getPoint2() {
        return point2;
    }

    public void setSampling(VoidSampling sampling) {
        this.sampling = sampling;
    }
    public VoidSampling getSampling() {
        return this.sampling;
    }

    public void setDebug(boolean setDebugToTrue) {
        this.debug = setDebugToTrue;
    }

    protected void initializeVariables() {

        allTwoPointSurfaceDensities = new float[100];
        point1 = new int[100];
        point2 = new int[100];
        twoPointIdentities = TwoPointIdentityFactory.create(this.indexer.getNXY());
    }

    public void releaseLargeVariables() {
        allTwoPointSurfaceDensities = null;
        twoPointIdentities = null;
        point2 = null;
        point1 = null;
    }

    protected abstract void findVoidsImpl();

    public abstract void constructLogger();
<<<<<<< HEAD
        
    public void findVoids(AxisIndexer indexer) throws TwoPointVoidStatsException {
                
=======

    public void findVoids(DoubleAxisIndexer indexer) throws TwoPointVoidStatsException {

>>>>>>> 64153b34
        if (indexer == null) {
            throw new IllegalArgumentException("indexer cannot be null");
        }

        this.indexer = indexer;

        constructLogger();

        initializeVariables();

        findVoidsImpl();

        condenseArrays();
    }

    /**
     * process the region bounded by the pair if the region is found to be a void
     * bounded only by the 2 given points referenced by the indexes.
     *
     * @param x
     * @param y
     * @param xSortedIndex0 index within indexer.sortedXIndexes which is an index to reference a point in indexer's x and y
     * @param xSortedIndex1 index within indexer.sortedXIndexes which is an index to reference a point in indexer's x and y
     */
    public void processIndexedRegion(int xSortedIndex0, int xSortedIndex1) {

        if (xSortedIndex0 > xSortedIndex1) {
            int tmp = xSortedIndex0;
            xSortedIndex0 = xSortedIndex1;
            xSortedIndex1 = tmp;
        }

        int[] sortedXIndexes = indexer.getSortedXIndexes();

        float[] y = indexer.getY();

        int idx1 = sortedXIndexes[xSortedIndex0];
        int idx2 = sortedXIndexes[xSortedIndex1];

        // x's are already ordered by increasing x
        float y0 = y[idx1];
        float y1 = y[idx2];

        if (y0 > y1) {
            float tmp = y0;
            y0 = y1;
            y1 = tmp;
        }

        float x0 = indexer.getX()[idx1];
        float x1 = indexer.getX()[idx2];

        boolean doProcess = true;

        // O(1) to O(N-2) at worse
        for (int i = (xSortedIndex0 + 1); i < xSortedIndex1; i++) {

            int idx = sortedXIndexes[i];

            float xt = indexer.getX()[idx];

            float yt = y[idx];

            // quickly let points outside of boundaries pass
            if (xt < x0) {
                continue;
            } else if (xt > x1) {
                continue;
            } else if (yt < y0) {
                continue;
            } else if (yt > y1) {
                continue;
            }

            if ( ((xt > x0) && (xt < x1)) || ((yt > y0) && (yt < y1)) ) {

                // else we're in bounds of a rectangle or line whose corners are the 2 points x0,y0  x1,y1
                doProcess = false;

                break;
            }

            log.finest("(" + x0 + "," + y0 +") (" + x1 + "," + y1 + ")  test " + xt + "," + yt + "  passed");
        }

        if (doProcess) {

            // if it has passed, we still need to look for the same x values
            //   for sortedXIndexes just before xSortedIndex0 and just after xSortedIndex1

            int t2Idx = xSortedIndex0 - 1;

            while (t2Idx > -1 && ( indexer.getX()[sortedXIndexes[t2Idx]] == x0 )) {
                // check whether it's within boundaries
                float y2t = y[t2Idx];
                if ((y2t > y0) && (y2t < y1)) {
                    doProcess = false;
                    break;
                }
                t2Idx--;
            }

            if (doProcess) {

                t2Idx = xSortedIndex1 + 1;

                while ((t2Idx < (indexer.getNumberOfPoints() - 1)) && ( indexer.getX()[sortedXIndexes[t2Idx]] == x1 )) {
                    float y2t = y[t2Idx];
                    if ((y2t > y0) && (y2t < y1)) {
                        doProcess = false;
                        break;
                    }
                    t2Idx++;
                }

                if (doProcess) {
                    processIndexedPair(idx1, idx2);
                }
            }
        }
    }

    /**
     * process the pair of points by calculating the linear density and storing it
     * in the instance arrays if not already stored.
     *
     * @param idx0 index w.r.t. indexer.x and indexer.y
     * @param idx1 index w.r.t. indexer.x and indexer.y
     */
    public void processIndexedPair(int idx0, int idx1) {

        // Note: using 1-D instead of 2-D rectangles seems to be a better choice because it is not
        // dependent on rotation of the reference frame

        float d = (float) Math.sqrt(LinesAndAngles.distSquared(
            indexer.getX()[idx0], indexer.getY()[idx0],
            indexer.getX()[idx1], indexer.getY()[idx1]));

        if (d == 0) {
            return;
        }

        float linearDensity = (float) (2.f / Math.sqrt(d));

        log.finest("(" + indexer.getX()[idx0] + "," + indexer.getY()[idx0] + ") ("
            + indexer.getX()[idx1] + "," + indexer.getY()[idx1] + ")  ld=" + linearDensity);

        // expand arrays by 100 if needed
        if ((nTwoPointSurfaceDensities + 2) > allTwoPointSurfaceDensities.length) {
            allTwoPointSurfaceDensities = Arrays.copyOf(allTwoPointSurfaceDensities, nTwoPointSurfaceDensities + 100);
            point1 = Arrays.copyOf(point1, nTwoPointSurfaceDensities + 100);
            point2 = Arrays.copyOf(point2, nTwoPointSurfaceDensities + 100);
        }

        if (twoPointIdentities.storeIfDoesNotContain(idx0, idx1)) {
            allTwoPointSurfaceDensities[nTwoPointSurfaceDensities] = linearDensity;
            point1[nTwoPointSurfaceDensities] = idx0;
            point2[nTwoPointSurfaceDensities] = idx1;
            nTwoPointSurfaceDensities++;
        }
    }


    protected void condenseArrays() throws TwoPointVoidStatsException {

        if (nTwoPointSurfaceDensities == 0) {
            //throw new TwoPointVoidStatsException("No pairs were found isolated within an area");
        }

        // condense arrays
        allTwoPointSurfaceDensities = Arrays.copyOf(allTwoPointSurfaceDensities, nTwoPointSurfaceDensities);
        point1 = Arrays.copyOf(point1, nTwoPointSurfaceDensities);
        point2 = Arrays.copyOf(point2, nTwoPointSurfaceDensities);

        allTwoPointSurfaceDensitiesErrors =
            calulateTwoPointDensityErrors(allTwoPointSurfaceDensities, point1, point2,
            indexer.getX(), indexer.getY(), indexer.getXErrors(), indexer.getYErrors());

        // release twoPointIdentities to free up memory
        /*twoPointIdentities = null;
        MemoryMXBean mb = ManagementFactory.getMemoryMXBean();
        mb.gc();*/

    }

    /**
     * Calculate the 2 point density errors following the chain rule
     *
     *                                | df |^2               | df |^2         df   df
     *      (sigma_f)^2 =  (sigma_x)^2|----|   +  (sigma_y)^2|----|    +  2 * -- * -- * cov_ab
     *                                | dx |                 | dy |           dx   dy
     *
     *      For uncorrelated variables the covariance terms are zero.
     *
     * For two-point density:
     *                 N             dF      -N
     *      F(x,y) = ------   ==>   ---- =  -----
     *                 X             dx      X^2
     *
     *                                  |   -N   |^2
     *     (sigma_f)^2 =  (sigma_x)^2 * |--------|
     *                                  |   X^2  |
     *
     * @param densities - the two point densities
     * @param point1Indexes indexes to xp, yp of one of the 2 points in the two-point densities
     * @param point2Indexes indexes to xp, yp of the other of the 2 points in the two-point densities
     * @param xp x array of points
     * @param yp y array of points
     * @param xpe errors in x
     * @param ype errors in y
     * @return errors for densities
     */
    public float[] calulateTwoPointDensityErrors(float[] densities, int[] point1Indexes, int[] point2Indexes,
        float[] xp, float[] yp, float[] xpe, float[] ype) {

        if (densities == null) {
            throw new IllegalArgumentException("densities cannot be null");
        }
        if (point1Indexes == null || point2Indexes == null) {
            throw new IllegalArgumentException("pointIndexes cannot be null");
        }
        if (xp == null || yp == null) {
            throw new IllegalArgumentException("xp and yp cannot be null");
        }
        if (xpe == null || ype == null) {
            throw new IllegalArgumentException("errors are required");
        }

        float[] densityErrors = new float[densities.length];

        for (int i = 0; i < densities.length; i++) {

            if (Float.isInfinite(densities[i])) {
                continue;
            }

            int pt1 = point1[i];
            int pt2 = point2[i];

            double xe1 = xpe[pt1] ; // xp[pt1];
            double xe2 = xpe[pt2] ; // xp[pt2];
            double ye1 = ype[pt1] ; // yp[pt1];
            double ye2 = ype[pt2] ; // yp[pt2];

            double xsigmasq = ( xe1 * xe1 ) + ( xe2 * xe2 );
            double ysigmasq = ( ye1 * ye1 ) + ( ye2 * ye2 );
            double xysigmasq = xsigmasq + ysigmasq;

            double linearDensity = allTwoPointSurfaceDensities[i];
            double linearDensitySq = Math.pow(linearDensity, 2);

            double err = Math.sqrt(xysigmasq * linearDensitySq);

            densityErrors[i] = (float)err;
        }
        return densityErrors;
    }


    /*
     (non-Javadoc)
     * @see algorithms.compGeometry.clustering.twopointcorrelation.IVoidFinder#approximateMemoryUsed()
     */
    @Override
    public long approximateMemoryUsed() {

        String arch = System.getProperty("sun.arch.data.model");

        boolean is32Bit = ((arch != null) && arch.equals("64")) ? false : true;

        int nbits = (is32Bit) ? 32 : 64;

        int overheadBytes = 16;

        int intBytes = (is32Bit) ? 4 : 8;
        int arrayBytes = 32/8;
        int refBytes = nbits/8;

        long sumBytes = 0;

        // 4 array references
        sumBytes += (4*arrayBytes);

        // 2 word size primitives
        sumBytes += (2*intBytes);

        // 1 object reference
        sumBytes += refBytes;


        int n = (allTwoPointSurfaceDensities == null) ? 0 : allTwoPointSurfaceDensities.length;

        if (twoPointIdentities != null) {
            sumBytes += twoPointIdentities.approximateMemoryUsed();
        }

        if (allTwoPointSurfaceDensities != null) {
            sumBytes +=  (allTwoPointSurfaceDensities.length*intBytes);
        }

        if (allTwoPointSurfaceDensitiesErrors != null) {
            sumBytes += (allTwoPointSurfaceDensities.length*intBytes);
        }

        if (point1 != null) {
            sumBytes += (point1.length*intBytes);
        }

        if (point2 != null) {
            sumBytes += (point2.length*intBytes);
        }

        sumBytes += overheadBytes;

        // amount of padding needed to make it a round 8 bytes
        long padding = (sumBytes % 8);

        sumBytes += padding;

        return sumBytes;
    }

}<|MERGE_RESOLUTION|>--- conflicted
+++ resolved
@@ -24,15 +24,9 @@
     protected Logger log = null;
 
     protected boolean debug = false;
-<<<<<<< HEAD
-    
+
     protected AxisIndexer indexer = null;
- 
-=======
-
-    protected DoubleAxisIndexer indexer = null;
-
->>>>>>> 64153b34
+
     public AbstractVoidFinder() {
 
     }
@@ -89,15 +83,9 @@
     protected abstract void findVoidsImpl();
 
     public abstract void constructLogger();
-<<<<<<< HEAD
-        
+
     public void findVoids(AxisIndexer indexer) throws TwoPointVoidStatsException {
-                
-=======
-
-    public void findVoids(DoubleAxisIndexer indexer) throws TwoPointVoidStatsException {
-
->>>>>>> 64153b34
+
         if (indexer == null) {
             throw new IllegalArgumentException("indexer cannot be null");
         }
