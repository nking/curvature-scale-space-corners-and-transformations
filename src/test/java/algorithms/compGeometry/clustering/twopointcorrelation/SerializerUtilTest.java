package algorithms.compGeometry.clustering.twopointcorrelation;

import java.io.File;
import static junit.framework.Assert.assertNotNull;
import static junit.framework.Assert.assertTrue;
import junit.framework.TestCase;

/**
 *
 * @author nichole
 */
public class SerializerUtilTest extends TestCase {

    public SerializerUtilTest(String testName) {
        super(testName);
    }

    @Override
    protected void setUp() throws Exception {
        super.setUp();
    }

    @Override
    protected void tearDown() throws Exception {
        super.tearDown();
    }

    /**
     * Test of findResourcesDirectory method, of class SerializerUtil.
     */
    public void testFindTmpDataDirectory() throws Exception {

        String result = SerializerUtil.findTmpDataDirectory();

        assertNotNull(result);
        assertTrue(result.length() > 0);

        File dir = new File(result);
        assertTrue(dir.isDirectory());
    }

    /**
     * Test of serializeIndexer method, of class SerializerUtil.
     */
    public void testSerializeIndexer() throws Exception {
        int npoints = 100;

        float[] x = new float[npoints];
        float[] y = new float[npoints];
        for (int i = 0; i < npoints; i++) {
            x[i] = i;
            y[i] = i;
        }

<<<<<<< HEAD
        AxisIndexer indexer = new AxisIndexer();
        indexer.sortAndIndexXThenY(x, y, npoints);
=======
        DoubleAxisIndexer indexer = new DoubleAxisIndexer();
        indexer.sortAndIndexX(x, y, npoints);
>>>>>>> 64153b34

        String result = SerializerUtil.serializeIndexer(indexer);

        assertNotNull(result);
        assertTrue(result.length() > 0);

        File fl = new File(result);
        assertTrue(fl.isFile());
        assertTrue(fl.exists());

        AxisIndexer indexer2 = SerializerUtil.readPersistedPoints(result);

        assertTrue(indexer2.getNumberOfPoints() == indexer.getNumberOfPoints());

        for (int ii = 0; ii < 3; ii++) {
            float[] array1;
            float[] array2;
            switch(ii) {
                case 0:
                    array1 = indexer.getX();
                    array2 = indexer2.getX();
                    break;
                case 1:
                    array1 = indexer.getY();
                    array2 = indexer2.getY();
                    break;
                case 2:
                    array1 = indexer.getXErrors();
                    array2 = indexer2.getXErrors();
                    break;
                case 3:
                    array1 = indexer.getYErrors();
                    array2 = indexer2.getYErrors();
                    break;
                default:
                    array1 = new float[0];
                    array2 = new float[0];
            }
            if (array1 == null) {
                assertNull(array2);
            } else if (array2 == null) {
                assertNull(array1);
            } else {
                for (int i = 0; i < indexer.getNumberOfPoints(); i++) {
                    float a1 = array1[i];
                    float a2 = array2[i];
                    assertTrue(a1 == a2);
                }
            }
        }
    }
}<|MERGE_RESOLUTION|>--- conflicted
+++ resolved
@@ -52,13 +52,8 @@
             y[i] = i;
         }
 
-<<<<<<< HEAD
         AxisIndexer indexer = new AxisIndexer();
-        indexer.sortAndIndexXThenY(x, y, npoints);
-=======
-        DoubleAxisIndexer indexer = new DoubleAxisIndexer();
         indexer.sortAndIndexX(x, y, npoints);
->>>>>>> 64153b34
 
         String result = SerializerUtil.serializeIndexer(indexer);
 
