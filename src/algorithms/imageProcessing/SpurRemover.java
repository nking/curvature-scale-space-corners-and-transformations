package algorithms.imageProcessing;

import algorithms.util.PairInt;
import java.util.HashSet;
import java.util.Set;

/**
 * and incomplete class to remove single pixels spur patterns from curves, 
 * with the assumption that the given points are curves.
 * 
 * @author nichole
 */
class SpurRemover {
    
    /**
     * an incomplete set of patterns are applied to the curve to remove spurs
     * that are longer than a pixel and are 1 pixel wide.  this method is not
     * complete.
     * 
     * @param points 
     */
    public void remove(Set<PairInt> curve, int imageWidth, int imageHeight) {
        
<<<<<<< HEAD
        int nChanged = 0;
        int nMaxIter = 10;
        int nIter = 0;
=======
        pattern0(curve, imageWidth, imageHeight);
        
        pattern00(curve, imageWidth, imageHeight);
               
        pattern1(curve, imageWidth, imageHeight);
>>>>>>> fd0dab2c
        
        while ((nIter == 0) || ((nChanged > 0) && (nIter < nMaxIter))) {
        
            nChanged = 0;
            
            nChanged += pattern0(curve, imageWidth, imageHeight);

            nChanged += pattern00(curve, imageWidth, imageHeight);

            nChanged += pattern1(curve, imageWidth, imageHeight);

            nChanged += pattern2(curve, imageWidth, imageHeight);

            nChanged += pattern3(curve, imageWidth, imageHeight);

            nChanged += pattern4(curve, imageWidth, imageHeight);
            
            ++nIter;
        }
        
    }

    private int pattern0(Set<PairInt> curve, int imageWidth, int imageHeight) {
        
        /*
          0  #  0        1
          0 >#  0        0
          0  0  0       -1
         -1  0  1  2  3
         */
        Set<PairInt> ones = new HashSet<PairInt>();
        Set<PairInt> zeroes = new HashSet<PairInt>();
        Set<PairInt> changeToZeroes = new HashSet<PairInt>();

        zeroes.add(new PairInt(-1, -1)); zeroes.add(new PairInt(-1, 0)); zeroes.add(new PairInt(-1, 1));
        zeroes.add(new PairInt(0, -1));
        zeroes.add(new PairInt(1, -1)); zeroes.add(new PairInt(1, 0)); zeroes.add(new PairInt(1, 1));
        
        ones.add(new PairInt(0, 1)); 
        
        changeToZeroes.add(new PairInt(0, 0));
        
        int nChanged = 0;
        
<<<<<<< HEAD
        /*
        invoke pattern and then reversed for Y
        */

        nChanged += replacePattern(curve, imageWidth, imageHeight, zeroes, 
            ones, changeToZeroes);

        // ----- change the sign of x to handle other direction -----
        reverseYs(zeroes, ones, changeToZeroes);

        nChanged += replacePattern(curve, imageWidth, imageHeight, zeroes, 
            ones, changeToZeroes);
=======
        while ((nIter == 0) || ((nChanged > 0) && (nIter < nMaxIter))) {
                        
            /*
            invoke pattern and then reversed for Y
            */
            
            nChanged += replacePattern(curve, imageWidth, imageHeight, zeroes, 
                ones, changeToZeroes);
        
            // ----- change the sign of x to handle other direction -----
            reverseYs(zeroes, ones, changeToZeroes);
        
            nChanged += replacePattern(curve, imageWidth, imageHeight, zeroes, 
                ones, changeToZeroes);
            
            nIter++;
        }
    }
    
    private void pattern00(Set<PairInt> curve, int imageWidth, int imageHeight) {
        
        /*
          0  0  0        1
          0 >#  #        0
          0  0  0       -1
         -1  0  1  2  3
         */
        Set<PairInt> ones = new HashSet<PairInt>();
        Set<PairInt> zeroes = new HashSet<PairInt>();
        Set<PairInt> changeToZeroes = new HashSet<PairInt>();

        zeroes.add(new PairInt(-1, -1)); zeroes.add(new PairInt(-1, 0)); zeroes.add(new PairInt(-1, 1));
        zeroes.add(new PairInt(0, -1)); zeroes.add(new PairInt(0, 1));
        zeroes.add(new PairInt(1, -1)); zeroes.add(new PairInt(1, 1));
        
        ones.add(new PairInt(1, 0)); 
        
        changeToZeroes.add(new PairInt(0, 0));
        
        int nChanged = 0;
        int nMaxIter = 10;
        int nIter = 0;
        
        while ((nIter == 0) || ((nChanged > 0) && (nIter < nMaxIter))) {
            
            /*
            invoke pattern and then reversed for Y
            */
            
            nChanged += replacePattern(curve, imageWidth, imageHeight, zeroes, 
                ones, changeToZeroes);
        
            // ----- change the sign of x to handle other direction -----
            reverseYs(zeroes, ones, changeToZeroes);
        
            nChanged += replacePattern(curve, imageWidth, imageHeight, zeroes, 
                ones, changeToZeroes);
>>>>>>> fd0dab2c
            
        return nChanged;
    }
    
    private int pattern00(Set<PairInt> curve, int imageWidth, int imageHeight) {
        
        /*
          0  0  0        1
          0 >#  #        0
          0  0  0       -1
         -1  0  1  2  3
         */
        Set<PairInt> ones = new HashSet<PairInt>();
        Set<PairInt> zeroes = new HashSet<PairInt>();
        Set<PairInt> changeToZeroes = new HashSet<PairInt>();

        zeroes.add(new PairInt(-1, -1)); zeroes.add(new PairInt(-1, 0)); zeroes.add(new PairInt(-1, 1));
        zeroes.add(new PairInt(0, -1)); zeroes.add(new PairInt(0, 1));
        zeroes.add(new PairInt(1, -1)); zeroes.add(new PairInt(1, 1));
        
        ones.add(new PairInt(1, 0)); 
        
        changeToZeroes.add(new PairInt(0, 0));
        
        int nChanged = 0;
            
        /*
        invoke pattern and then reversed for X
        */

        nChanged += replacePattern(curve, imageWidth, imageHeight, zeroes, 
            ones, changeToZeroes);

        // ----- change the sign of x to handle other direction -----
        reverseXs(zeroes, ones, changeToZeroes);

        nChanged += replacePattern(curve, imageWidth, imageHeight, zeroes, 
            ones, changeToZeroes);
        
        return nChanged;
    }
    
    private int pattern1(Set<PairInt> curve, int imageWidth, int imageHeight) {
        
        /*
          #  #  0        1
          0 >#  0        0
          0  0  0       -1
         -1  0  1  2  3
         */
        Set<PairInt> ones = new HashSet<PairInt>();
        Set<PairInt> zeroes = new HashSet<PairInt>();
        Set<PairInt> changeToZeroes = new HashSet<PairInt>();

        zeroes.add(new PairInt(-1, -1)); zeroes.add(new PairInt(-1, 0));
        zeroes.add(new PairInt(0, -1));
        zeroes.add(new PairInt(1, -1)); zeroes.add(new PairInt(1, 0)); zeroes.add(new PairInt(1, 1));
        
        ones.add(new PairInt(-1, 1));
        ones.add(new PairInt(0, 1)); 
        
        changeToZeroes.add(new PairInt(0, 0));
        
        int nChanged = 0;
        
        nChanged = replacePatternSwapDirections(curve, imageWidth, imageHeight, 
            zeroes, ones, changeToZeroes);
       
        return nChanged;
    }
    
    private int pattern2(Set<PairInt> curve, int imageWidth, int imageHeight) {
        
        /*
          #              2
          0  #  0        1
          0 >#  0        0
          0  0  0       -1
         -1  0  1  2  3
         */
        Set<PairInt> ones = new HashSet<PairInt>();
        Set<PairInt> zeroes = new HashSet<PairInt>();
        Set<PairInt> changeToZeroes = new HashSet<PairInt>();

        zeroes.add(new PairInt(-1, -1)); zeroes.add(new PairInt(-1, 0)); zeroes.add(new PairInt(-1, 1));
        zeroes.add(new PairInt(0, -1));
        zeroes.add(new PairInt(1, -1)); zeroes.add(new PairInt(1, 0)); zeroes.add(new PairInt(1, 1));
        
        ones.add(new PairInt(-1, 2));
        ones.add(new PairInt(0, 1)); 
        
        changeToZeroes.add(new PairInt(0, 0));
        
        int nChanged = 0;
                                
        nChanged = replacePatternSwapDirections(curve, 
            imageWidth, imageHeight, zeroes, ones, changeToZeroes);
           
        return nChanged;
    }
    
    private int pattern3(Set<PairInt> curve, int imageWidth, int imageHeight) {
        
        /*
          0  0  #        1
          0 >#  #        0
          0  0  0       -1
         -1  0  1  2  3
         */
        Set<PairInt> ones = new HashSet<PairInt>();
        Set<PairInt> zeroes = new HashSet<PairInt>();
        Set<PairInt> changeToZeroes = new HashSet<PairInt>();

        zeroes.add(new PairInt(-1, -1)); zeroes.add(new PairInt(-1, 0)); zeroes.add(new PairInt(-1, 1));
        zeroes.add(new PairInt(0, -1)); zeroes.add(new PairInt(0, 1));
        zeroes.add(new PairInt(1, -1));
        
        ones.add(new PairInt(1, 0)); ones.add(new PairInt(1, 1)); 
        
        changeToZeroes.add(new PairInt(0, 0));
        
        int nChanged = 0;
        
        nChanged = replacePatternSwapDirections(curve, imageWidth, imageHeight, 
            zeroes, ones, changeToZeroes);
        
        return nChanged;
    }
    
    private int pattern4(Set<PairInt> curve, int imageWidth, int imageHeight) {
        
        /*
          0  0  0  #     1
          0 >#  #        0
          0  0  0       -1
         -1  0  1  2  3
         */
        Set<PairInt> ones = new HashSet<PairInt>();
        Set<PairInt> zeroes = new HashSet<PairInt>();
        Set<PairInt> changeToZeroes = new HashSet<PairInt>();

        zeroes.add(new PairInt(-1, -1)); zeroes.add(new PairInt(-1, 0)); zeroes.add(new PairInt(-1, 1));
        zeroes.add(new PairInt(0, -1)); zeroes.add(new PairInt(0, 1));
        zeroes.add(new PairInt(1, -1)); zeroes.add(new PairInt(1, 1));
        
        ones.add(new PairInt(1, 0)); 
        ones.add(new PairInt(2, 1)); 
        
        changeToZeroes.add(new PairInt(0, 0));
        
        int nChanged = 0;
                        
        nChanged = replacePatternSwapDirections(curve, imageWidth, imageHeight, 
            zeroes, ones, changeToZeroes);
        
        return nChanged;
    }
    
    private int replacePattern(Set<PairInt> points, int imageWidth, 
        int imageHeight, final Set<PairInt> zeroes, final Set<PairInt> ones, 
        final Set<PairInt> changeToZeroes) {
        
        int w = imageWidth;
        int h = imageHeight;

        Set<PairInt> tmpPointsRemoved = new HashSet<PairInt>();
        Set<PairInt> tmpPointsAdded = new HashSet<PairInt>();

        for (PairInt p : points) {
            
            boolean isNotPresent = tmpPointsRemoved.contains(p);
            if (isNotPresent) {
                continue;
            }
            
            int col = p.getX();
            int row = p.getY();           
                
            boolean foundPattern = true;
            
if ((Math.abs(col - 87) < 7) && (Math.abs(row - 89) < 4)) {
    int z = 1;
}           
            for (PairInt p2 : zeroes) {
                int x = col + p2.getX();
                int y = row + p2.getY();
                if ((x < 0) || (y < 0) || (x > (w - 1)) || (y > (h - 1))) {
                    //TODO: revisit this
                    foundPattern = false;
                    break;
                }
                PairInt p3 = new PairInt(x, y);
                if (!tmpPointsRemoved.contains(p3)
                    && (points.contains(p3) || tmpPointsAdded.contains(p3))) {
                    foundPattern = false;
              
                    break;
                }
            }
               
            if (!foundPattern) {
                continue;
            }

            for (PairInt p2 : ones) {
                int x = col + p2.getX();
                int y = row + p2.getY();
                if ((x < 0) || (y < 0) || (x > (w - 1)) || (y > (h - 1))) {
                    foundPattern = false;
                    break;
                }
                PairInt p3 = new PairInt(x, y);
                if (tmpPointsRemoved.contains(p3) ||
                    (!points.contains(p3) && !tmpPointsAdded.contains(p3))) {
                    foundPattern = false;

                    break;
                }
            }
          
            if (!foundPattern) {
                continue;
            }
            
            for (PairInt p2 : changeToZeroes) {
                int x = col + p2.getX();
                int y = row + p2.getY();
                if ((x < 0) || (y < 0) || (x > (w - 1)) || (y > (h - 1))) {
                    continue;
                }
                PairInt p3 = new PairInt(x, y);
                tmpPointsAdded.remove(p3);                
                tmpPointsRemoved.add(p3);
            }
        }
        
        int nCorrections = tmpPointsRemoved.size() + tmpPointsAdded.size();
        
        for (PairInt p2 : tmpPointsRemoved) {
            points.remove(p2);
        }
        for (PairInt p2 : tmpPointsAdded) {
            points.add(p2);
        }
        
        return nCorrections;
    }

    private int replacePatternSwapDirections(Set<PairInt> curve, 
        int imageWidth, int imageHeight, Set<PairInt> zeroes, 
        Set<PairInt> ones, Set<PairInt> changeToZeroes) {
        
        int nChanged = replacePattern(curve, imageWidth, imageHeight, zeroes, 
            ones, changeToZeroes);
        
        // ----- change the sign of x to handle other direction -----
        reverseXs(zeroes, ones, changeToZeroes);
        
        nChanged += replacePattern(curve, imageWidth, imageHeight, zeroes, 
            ones, changeToZeroes);
        
        // ----- change the sign of y to handle other direction -----
        reverseYs(zeroes, ones, changeToZeroes);
        
        nChanged = replacePattern(curve, imageWidth, imageHeight, zeroes, 
            ones, changeToZeroes);
        
        // ----- change the sign of x to handle other direction -----
        reverseXs(zeroes, ones, changeToZeroes);
        
        nChanged += replacePattern(curve, imageWidth, imageHeight, zeroes, 
            ones, changeToZeroes);
        
        // ----- change the sign of y to handle other direction -----
        reverseYs(zeroes, ones, changeToZeroes);
        
        return nChanged;
    }
    
    protected void reverseXs(final Set<PairInt> zeroes, final Set<PairInt> ones, 
        Set<PairInt> changeToZeroes) {
        
        // ----- change the sign of x to handle other direction -----
        for (PairInt p : zeroes) {
            p.setX(-1 * p.getX());
        }
        
        for (PairInt p : ones) {
            p.setX(-1 * p.getX());
        }
          
        for (PairInt p : changeToZeroes) {
            p.setX(-1 * p.getX());
        }
    }
    
    protected void reverseYs(final Set<PairInt> zeroes, final Set<PairInt> ones, 
        Set<PairInt> changeToZeroes) {
        
        // ----- change the sign of y  -----
        for (PairInt p : zeroes) {
            p.setY(-1 * p.getY());
        }
        
        for (PairInt p : ones) {
            p.setY(-1 * p.getY());
        }
        
        for (PairInt p : changeToZeroes) {
            p.setY(-1 * p.getY());
        }
        
    }
    
}<|MERGE_RESOLUTION|>--- conflicted
+++ resolved
@@ -21,40 +21,20 @@
      */
     public void remove(Set<PairInt> curve, int imageWidth, int imageHeight) {
         
-<<<<<<< HEAD
-        int nChanged = 0;
-        int nMaxIter = 10;
-        int nIter = 0;
-=======
         pattern0(curve, imageWidth, imageHeight);
         
         pattern00(curve, imageWidth, imageHeight);
                
         pattern1(curve, imageWidth, imageHeight);
->>>>>>> fd0dab2c
-        
-        while ((nIter == 0) || ((nChanged > 0) && (nIter < nMaxIter))) {
-        
-            nChanged = 0;
-            
-            nChanged += pattern0(curve, imageWidth, imageHeight);
-
-            nChanged += pattern00(curve, imageWidth, imageHeight);
-
-            nChanged += pattern1(curve, imageWidth, imageHeight);
-
-            nChanged += pattern2(curve, imageWidth, imageHeight);
-
-            nChanged += pattern3(curve, imageWidth, imageHeight);
-
-            nChanged += pattern4(curve, imageWidth, imageHeight);
-            
-            ++nIter;
-        }
-        
-    }
-
-    private int pattern0(Set<PairInt> curve, int imageWidth, int imageHeight) {
+        
+        pattern2(curve, imageWidth, imageHeight);
+        
+        pattern3(curve, imageWidth, imageHeight);
+        
+        pattern4(curve, imageWidth, imageHeight);
+    }
+
+    private void pattern0(Set<PairInt> curve, int imageWidth, int imageHeight) {
         
         /*
           0  #  0        1
@@ -75,21 +55,9 @@
         changeToZeroes.add(new PairInt(0, 0));
         
         int nChanged = 0;
-        
-<<<<<<< HEAD
-        /*
-        invoke pattern and then reversed for Y
-        */
-
-        nChanged += replacePattern(curve, imageWidth, imageHeight, zeroes, 
-            ones, changeToZeroes);
-
-        // ----- change the sign of x to handle other direction -----
-        reverseYs(zeroes, ones, changeToZeroes);
-
-        nChanged += replacePattern(curve, imageWidth, imageHeight, zeroes, 
-            ones, changeToZeroes);
-=======
+        int nMaxIter = 10;
+        int nIter = 0;
+        
         while ((nIter == 0) || ((nChanged > 0) && (nIter < nMaxIter))) {
                         
             /*
@@ -147,15 +115,117 @@
         
             nChanged += replacePattern(curve, imageWidth, imageHeight, zeroes, 
                 ones, changeToZeroes);
->>>>>>> fd0dab2c
-            
-        return nChanged;
-    }
-    
-    private int pattern00(Set<PairInt> curve, int imageWidth, int imageHeight) {
-        
-        /*
-          0  0  0        1
+            
+            nIter++;
+        }
+    }
+    
+    private void pattern1(Set<PairInt> curve, int imageWidth, int imageHeight) {
+        
+        /*
+          #  #  0        1
+          0 >#  0        0
+          0  0  0       -1
+         -1  0  1  2  3
+         */
+        Set<PairInt> ones = new HashSet<PairInt>();
+        Set<PairInt> zeroes = new HashSet<PairInt>();
+        Set<PairInt> changeToZeroes = new HashSet<PairInt>();
+
+        zeroes.add(new PairInt(-1, -1)); zeroes.add(new PairInt(-1, 0));
+        zeroes.add(new PairInt(0, -1));
+        zeroes.add(new PairInt(1, -1)); zeroes.add(new PairInt(1, 0)); zeroes.add(new PairInt(1, 1));
+        
+        ones.add(new PairInt(-1, 1));
+        ones.add(new PairInt(0, 1)); 
+        
+        changeToZeroes.add(new PairInt(0, 0));
+        
+        int nChanged = 0;
+        int nMaxIter = 10;
+        int nIter = 0;
+        
+        while ((nIter == 0) || ((nChanged > 0) && (nIter < nMaxIter))) {
+                        
+            nChanged = replacePatternSwapDirections(curve, 
+                imageWidth, imageHeight, zeroes, ones, changeToZeroes);
+            
+            nIter++;
+        }
+    }
+    
+    private void pattern2(Set<PairInt> curve, int imageWidth, int imageHeight) {
+        
+        /*
+          #              2
+          0  #  0        1
+          0 >#  0        0
+          0  0  0       -1
+         -1  0  1  2  3
+         */
+        Set<PairInt> ones = new HashSet<PairInt>();
+        Set<PairInt> zeroes = new HashSet<PairInt>();
+        Set<PairInt> changeToZeroes = new HashSet<PairInt>();
+
+        zeroes.add(new PairInt(-1, -1)); zeroes.add(new PairInt(-1, 0)); zeroes.add(new PairInt(-1, 1));
+        zeroes.add(new PairInt(0, -1));
+        zeroes.add(new PairInt(1, -1)); zeroes.add(new PairInt(1, 0)); zeroes.add(new PairInt(1, 1));
+        
+        ones.add(new PairInt(-1, 2));
+        ones.add(new PairInt(0, 1)); 
+        
+        changeToZeroes.add(new PairInt(0, 0));
+        
+        int nChanged = 0;
+        int nMaxIter = 10;
+        int nIter = 0;
+        
+        while ((nIter == 0) || ((nChanged > 0) && (nIter < nMaxIter))) {
+                        
+            nChanged = replacePatternSwapDirections(curve, 
+                imageWidth, imageHeight, zeroes, ones, changeToZeroes);
+            
+            nIter++;
+        }
+    }
+    
+    private void pattern3(Set<PairInt> curve, int imageWidth, int imageHeight) {
+        
+        /*
+          0  0  #        1
+          0 >#  #        0
+          0  0  0       -1
+         -1  0  1  2  3
+         */
+        Set<PairInt> ones = new HashSet<PairInt>();
+        Set<PairInt> zeroes = new HashSet<PairInt>();
+        Set<PairInt> changeToZeroes = new HashSet<PairInt>();
+
+        zeroes.add(new PairInt(-1, -1)); zeroes.add(new PairInt(-1, 0)); zeroes.add(new PairInt(-1, 1));
+        zeroes.add(new PairInt(0, -1)); zeroes.add(new PairInt(0, 1));
+        zeroes.add(new PairInt(1, -1));
+        
+        ones.add(new PairInt(1, 0)); ones.add(new PairInt(1, 1)); 
+        
+        changeToZeroes.add(new PairInt(0, 0));
+        
+        int nChanged = 0;
+        int nMaxIter = 10;
+        int nIter = 0;
+        
+        while ((nIter == 0) || ((nChanged > 0) && (nIter < nMaxIter))) {
+                        
+            nChanged = replacePatternSwapDirections(curve, 
+                imageWidth, imageHeight, zeroes, ones, changeToZeroes);
+            
+            nIter++;
+        }
+    }
+    
+    private void pattern4(Set<PairInt> curve, int imageWidth, int imageHeight) {
+        
+        /*
+          0  0  0  #     1
           0 >#  #        0
           0  0  0       -1
          -1  0  1  2  3
@@ -169,141 +239,21 @@
         zeroes.add(new PairInt(1, -1)); zeroes.add(new PairInt(1, 1));
         
         ones.add(new PairInt(1, 0)); 
-        
-        changeToZeroes.add(new PairInt(0, 0));
-        
-        int nChanged = 0;
-            
-        /*
-        invoke pattern and then reversed for X
-        */
-
-        nChanged += replacePattern(curve, imageWidth, imageHeight, zeroes, 
-            ones, changeToZeroes);
-
-        // ----- change the sign of x to handle other direction -----
-        reverseXs(zeroes, ones, changeToZeroes);
-
-        nChanged += replacePattern(curve, imageWidth, imageHeight, zeroes, 
-            ones, changeToZeroes);
-        
-        return nChanged;
-    }
-    
-    private int pattern1(Set<PairInt> curve, int imageWidth, int imageHeight) {
-        
-        /*
-          #  #  0        1
-          0 >#  0        0
-          0  0  0       -1
-         -1  0  1  2  3
-         */
-        Set<PairInt> ones = new HashSet<PairInt>();
-        Set<PairInt> zeroes = new HashSet<PairInt>();
-        Set<PairInt> changeToZeroes = new HashSet<PairInt>();
-
-        zeroes.add(new PairInt(-1, -1)); zeroes.add(new PairInt(-1, 0));
-        zeroes.add(new PairInt(0, -1));
-        zeroes.add(new PairInt(1, -1)); zeroes.add(new PairInt(1, 0)); zeroes.add(new PairInt(1, 1));
-        
-        ones.add(new PairInt(-1, 1));
-        ones.add(new PairInt(0, 1)); 
-        
-        changeToZeroes.add(new PairInt(0, 0));
-        
-        int nChanged = 0;
-        
-        nChanged = replacePatternSwapDirections(curve, imageWidth, imageHeight, 
-            zeroes, ones, changeToZeroes);
-       
-        return nChanged;
-    }
-    
-    private int pattern2(Set<PairInt> curve, int imageWidth, int imageHeight) {
-        
-        /*
-          #              2
-          0  #  0        1
-          0 >#  0        0
-          0  0  0       -1
-         -1  0  1  2  3
-         */
-        Set<PairInt> ones = new HashSet<PairInt>();
-        Set<PairInt> zeroes = new HashSet<PairInt>();
-        Set<PairInt> changeToZeroes = new HashSet<PairInt>();
-
-        zeroes.add(new PairInt(-1, -1)); zeroes.add(new PairInt(-1, 0)); zeroes.add(new PairInt(-1, 1));
-        zeroes.add(new PairInt(0, -1));
-        zeroes.add(new PairInt(1, -1)); zeroes.add(new PairInt(1, 0)); zeroes.add(new PairInt(1, 1));
-        
-        ones.add(new PairInt(-1, 2));
-        ones.add(new PairInt(0, 1)); 
-        
-        changeToZeroes.add(new PairInt(0, 0));
-        
-        int nChanged = 0;
-                                
-        nChanged = replacePatternSwapDirections(curve, 
-            imageWidth, imageHeight, zeroes, ones, changeToZeroes);
-           
-        return nChanged;
-    }
-    
-    private int pattern3(Set<PairInt> curve, int imageWidth, int imageHeight) {
-        
-        /*
-          0  0  #        1
-          0 >#  #        0
-          0  0  0       -1
-         -1  0  1  2  3
-         */
-        Set<PairInt> ones = new HashSet<PairInt>();
-        Set<PairInt> zeroes = new HashSet<PairInt>();
-        Set<PairInt> changeToZeroes = new HashSet<PairInt>();
-
-        zeroes.add(new PairInt(-1, -1)); zeroes.add(new PairInt(-1, 0)); zeroes.add(new PairInt(-1, 1));
-        zeroes.add(new PairInt(0, -1)); zeroes.add(new PairInt(0, 1));
-        zeroes.add(new PairInt(1, -1));
-        
-        ones.add(new PairInt(1, 0)); ones.add(new PairInt(1, 1)); 
-        
-        changeToZeroes.add(new PairInt(0, 0));
-        
-        int nChanged = 0;
-        
-        nChanged = replacePatternSwapDirections(curve, imageWidth, imageHeight, 
-            zeroes, ones, changeToZeroes);
-        
-        return nChanged;
-    }
-    
-    private int pattern4(Set<PairInt> curve, int imageWidth, int imageHeight) {
-        
-        /*
-          0  0  0  #     1
-          0 >#  #        0
-          0  0  0       -1
-         -1  0  1  2  3
-         */
-        Set<PairInt> ones = new HashSet<PairInt>();
-        Set<PairInt> zeroes = new HashSet<PairInt>();
-        Set<PairInt> changeToZeroes = new HashSet<PairInt>();
-
-        zeroes.add(new PairInt(-1, -1)); zeroes.add(new PairInt(-1, 0)); zeroes.add(new PairInt(-1, 1));
-        zeroes.add(new PairInt(0, -1)); zeroes.add(new PairInt(0, 1));
-        zeroes.add(new PairInt(1, -1)); zeroes.add(new PairInt(1, 1));
-        
-        ones.add(new PairInt(1, 0)); 
         ones.add(new PairInt(2, 1)); 
         
         changeToZeroes.add(new PairInt(0, 0));
         
         int nChanged = 0;
+        int nMaxIter = 10;
+        int nIter = 0;
+        
+        while ((nIter == 0) || ((nChanged > 0) && (nIter < nMaxIter))) {
                         
-        nChanged = replacePatternSwapDirections(curve, imageWidth, imageHeight, 
-            zeroes, ones, changeToZeroes);
-        
-        return nChanged;
+            nChanged = replacePatternSwapDirections(curve, 
+                imageWidth, imageHeight, zeroes, ones, changeToZeroes);
+            
+            nIter++;
+        }
     }
     
     private int replacePattern(Set<PairInt> points, int imageWidth, 
